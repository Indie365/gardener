--- conflicted
+++ resolved
@@ -33,15 +33,11 @@
 
 ### Removing a Field
 
-<<<<<<< HEAD
-If fields shall be removed permanently from the API, then a proper deprecation period must be adhered to so that end-users have enough time adapt their clients. The followed process for removing a field is:
-=======
 If fields shall be removed permanently from the API, then a proper deprecation period must be adhered to so that end-users have enough time to adapt their clients.
 
 Once the deprecation period is over, the field should be dropped from the API in a two-step process, i.e., in two release cycles. In the first step, all the usages in the code base should be dropped. In the second step, the field should be dropped from API. We need to follow this two-step process cause there can be the case where `gardener-apiserver` is upgraded to a new version in which the field has been removed but other controllers are still on the old version of Gardener. This can lead to `nil` pointer exceptions or other unexpected behaviour.
 
 The steps for removing a field from the code base is:
->>>>>>> 2f34cb14
 1. The field in the external version(s) has to be commented out with appropriate doc string that the protobuf number of the corresponding field is reserved. Example:
 
    ```diff
