# Testing Strategy and Developer Guideline

This document walks you through:

- What kind of tests we have in Gardener
- How to run each of them
- What purpose each kind of test serves
- How to best write tests that are correct, stable, fast and maintainable
- How to debug tests that are not working as expected

The document is aimed towards developers that want to contribute code and need to write tests, as well as maintainers and reviewers that review test code.
It serves as a common guide that we commit to follow in our project to ensure consistency in our tests, good coverage for high confidence, and good maintainability.

The guidelines are not meant to be absolute rules.
Always apply common sense and adapt the guideline if it doesn't make much sense for some cases.
If in doubt, don't hesitate to ask questions during a PR review (as an author, but also as a reviewer).
Add new learnings as soon as we make them!

Generally speaking, **tests are a strict requirement for contributing new code**.
If you touch code that is currently untested, you need to add tests for the new cases that you introduce as a minimum.
Ideally though, you would add the missing test cases for the current code as well (**boy scout rule** -- "always leave the campground cleaner than you found it").

## Writing Tests (Relevant for All Kinds)

- We follow BDD (behavior-driven development) testing principles and use [Ginkgo](https://onsi.github.io/ginkgo/), along with [Gomega](http://onsi.github.io/gomega/).
  - Make sure to check out their extensive guides for more information and how to best leverage all of their features
- Use `By` to structure test cases with multiple steps, so that steps are easy to follow in the logs: [example test](https://github.com/gardener/gardener/blob/2eb54485231408cbdbabaa49812572a07124364f/pkg/client/kubernetes/clientmap/internal/generic_clientmap_test.go#L122-L138)
- Call `defer GinkgoRecover()` if making assertions in goroutines: [doc](https://pkg.go.dev/github.com/onsi/ginkgo#GinkgoRecover), [example test](https://github.com/gardener/gardener/blob/2eb54485231408cbdbabaa49812572a07124364f/test/integration/scheduler/scheduler_test.go#L65-L68)
- Use `DeferCleanup` instead of cleaning up manually (or use custom coding from the test framework): [example test](https://github.com/gardener/gardener/blob/2eb54485231408cbdbabaa49812572a07124364f/test/integration/resourcemanager/health/health_suite_test.go#L102-L105), [example test](https://github.com/gardener/gardener/blob/2eb54485231408cbdbabaa49812572a07124364f/test/integration/resourcemanager/health/health_test.go#L385-L390)
  - `DeferCleanup` makes sure to run the cleanup code in the right point in time, e.g., a `DeferCleanup` added in `BeforeEach` is executed with `AfterEach`.
- Test failures should point to an exact location, so that failures in CI aren't too difficult to debug/fix.
  - Use `ExpectWithOffset` for making assertions in helper funcs like `expectSomethingWasCreated`: [example test](https://github.com/gardener/gardener/blob/2eb54485231408cbdbabaa49812572a07124364f/extensions/pkg/controller/controlplane/genericactuator/actuator_test.go#L732-L736)
  - Make sure to add additional descriptions to Gomega matchers if necessary (e.g. in a loop): [example test](https://github.com/gardener/gardener/blob/2eb54485231408cbdbabaa49812572a07124364f/test/e2e/shoot/internal/rotation/certificate_authorities.go#L89-L93)
- Introduce helper functions for assertions to make test more readable where applicable: [example test](https://github.com/gardener/gardener/blob/2eb54485231408cbdbabaa49812572a07124364f/test/integration/gardenlet/shootsecret/controller_test.go#L323-L331)
- Introduce custom matchers to make tests more readable where applicable: [example matcher](https://github.com/gardener/gardener/blob/2eb54485231408cbdbabaa49812572a07124364f/pkg/utils/test/matchers/matchers.go#L51-L57)
- Don't rely on accurate timing of `time.Sleep` and friends.
  - If doing so, CPU throttling in CI will make tests flaky, [example flake](https://github.com/gardener/gardener/issues/5410)
  - Use fake clocks instead, [example PR](https://github.com/gardener/gardener/pull/4569) 
- Use the same client schemes that are also used by production code to avoid subtle bugs/regressions: [example PR](https://github.com/gardener/gardener/pull/5469), [production schemes](https://github.com/gardener/gardener/blob/2de823d0a457beb9d680260243032c95fa47dc72/pkg/resourcemanager/cmd/source.go#L34-L43), [usage in test](https://github.com/gardener/gardener/blob/2de823d0a457beb9d680260243032c95fa47dc72/test/integration/resourcemanager/health/health_suite_test.go#L108-L109)
- Make sure that your test is actually asserting the right thing and it doesn't pass if the exact bug is introduced that you want to prevent.
  - Use specific error matchers instead of asserting any error has happened, make sure that the corresponding branch in the code is tested, e.g., prefer
    ```go
    Expect(err).To(MatchError("foo"))
    ```
    over
    ```go
    Expect(err).To(HaveOccurred())
    ```
  - If you're unsure about your test's behavior, attaching the debugger can sometimes be helpful to make sure your test is correct.
- About overwriting global variables:
  - This is a common pattern (or hack?) in go for faking calls to external functions.
  - However, this can lead to races, when the global variable is used from a goroutine (e.g., the function is called).
  - Alternatively, set fields on structs (passed via parameter or set directly): this is not racy, as struct values are typically (and should be) only used for a single test case.
  - An alternative to dealing with function variables and fields:
    - Add an interface which your code depends on
    - Write a fake and a real implementation (similar to `clock.Clock.Sleep`)
    - The real implementation calls the actual function (`clock.RealClock.Sleep` calls `time.Sleep`)
    - The fake implementation does whatever you want it to do for your test (`clock.FakeClock.Sleep` waits until the test code advanced the time)
- Use constants in test code with care.
  - Typically, you should not use constants from the same package as the tested code, instead use literals.
  - If the constant value is changed, tests using the constant will still pass, although the "specification" is not fulfilled anymore.
  - There are cases where it's fine to use constants, but keep this caveat in mind when doing so.
- Creating sample data for tests can be a high effort.
  - If valuable, add a package for generating common sample data, e.g. Shoot/Cluster objects.
- Make use of the `testdata` directory for storing arbitrary sample data needed by tests (helm charts, YAML manifests, etc.), [example PR](https://github.com/gardener/gardener/pull/2140)
  - From https://pkg.go.dev/cmd/go/internal/test:
    > The go tool will ignore a directory named "testdata", making it available to hold ancillary data needed by the tests.

## Unit Tests

### Running Unit Tests

Run all unit tests:

```bash
make test
```

Run all unit tests with test coverage:

```bash
make test-cov
open test.coverage.html
make test-cov-clean
```

Run unit tests of specific packages:

```bash
# run with same settings like in CI (race dector, timeout, ...)
./hack/test.sh ./pkg/resourcemanager/controller/... ./pkg/utils/secrets/...

# freestyle
go test ./pkg/resourcemanager/controller/... ./pkg/utils/secrets/...
ginkgo run ./pkg/resourcemanager/controller/... ./pkg/utils/secrets/...
```

### Debugging Unit Tests

Use ginkgo to focus on (a set of) test specs via [code](https://onsi.github.io/ginkgo/#focused-specs) or via [CLI flags](https://onsi.github.io/ginkgo/#description-based-filtering).
Remember to unfocus specs before contributing code, otherwise your PR tests will fail.

```bash
$ ginkgo run --focus "should delete the unused resources" ./pkg/resourcemanager/controller/garbagecollector
...
Will run 1 of 3 specs
SS•

Ran 1 of 3 Specs in 0.003 seconds
SUCCESS! -- 1 Passed | 0 Failed | 0 Pending | 2 Skipped
PASS
```

Use ginkgo to run tests until they fail:

```bash
$ ginkgo run --until-it-fails ./pkg/resourcemanager/controller/garbagecollector
...
Ran 3 of 3 Specs in 0.004 seconds
SUCCESS! -- 3 Passed | 0 Failed | 0 Pending | 0 Skipped
PASS

All tests passed...
Will keep running them until they fail.
This was attempt #58
No, seriously... you can probably stop now.
```

Use the [`stress` tool](https://pkg.go.dev/golang.org/x/tools/cmd/stress) for deflaking tests that fail sporadically in CI, e.g., due resource contention (CPU throttling):

```bash
# get the stress tool
go install golang.org/x/tools/cmd/stress@latest

# build a test binary
ginkgo build ./pkg/resourcemanager/controller/garbagecollector
# alternatively
go test -c ./pkg/resourcemanager/controller/garbagecollector

# run the test in parallel and report any failures
$ stress -p 16 ./pkg/resourcemanager/controller/garbagecollector/garbagecollector.test -ginkgo.focus "should delete the unused resources"
5s: 1077 runs so far, 0 failures
10s: 2160 runs so far, 0 failures
```

`stress` will output a path to a file containing the full failure message when a test run fails.

### Purpose of Unit Tests

- Unit tests prove the correctness of a single unit according to the specification of its interface.
  - Think: Is the unit that I introduced doing what it is supposed to do for all cases?
- Unit tests protect against regressions caused by adding new functionality to or refactoring of a single unit.
  - Think: Is the unit that was introduced earlier (by someone else) and that I changed still doing what it was supposed to do for all cases?
- Example units: functions (conversion, defaulting, validation, helpers), structs (helpers, basic building blocks like the Secrets Manager), predicates, event handlers.
- For these purposes, unit tests need to cover all important cases of input for a single unit and cover edge cases / negative paths as well (e.g., errors).
  - Because of the possible high dimensionality of test input, unit tests need to be fast to execute: individual test cases should not take more than a few seconds, test suites not more than 2 minutes.
  - Fuzzing can be used as a technique in addition to usual test cases for covering edge cases.
- Test coverage can be used as a tool during test development for covering all cases of a unit.
- However, test coverage data can be a false safety net.
  - Full line coverage doesn't mean you have covered all cases of valid input.
  - We don't have strict requirements for test coverage, as it doesn't necessarily yield the desired outcome.
- Unit tests should not test too large components, e.g. entire controller `Reconcile` functions.
  - If a function/component does many steps, it's probably better to split it up into multiple functions/components that can be unit tested individually
  - There might be special cases for very small `Reconcile` functions.
  - If there are a lot of edge cases, extract dedicated functions that cover them and use unit tests to test them.
  - Usual-sized controllers should rather be tested in integration tests.
  - Individual parts (e.g. helper functions) should still be tested in unit test for covering all cases, though.
- Unit tests are especially easy to run with a debugger and can help in understanding concrete behavior of components.

### Writing Unit Tests

- For the sake of execution speed, fake expensive calls/operations, e.g. secret generation: [example test](https://github.com/gardener/gardener/blob/efcc0a9146d3558253b95071f2c652663f916d92/pkg/operation/botanist/component/kubescheduler/kube_scheduler_suite_test.go#L32-L34)
- Generally, prefer fakes over mocks, e.g., use controller-runtime fake client over mock clients.
  - Mocks decrease maintainability because they expect the tested component to follow a certain way to reach the desired goal (e.g., call specific functions with particular arguments), [example consequence](https://github.com/gardener/gardener/pull/4027/commits/111aba2c8e306421f2fa6b27e5d8ed8b2fc52be9#diff-8e61507edf985df2625840a690115c43bca6c032f2ff818389633bd4365c3efdR293-R298)
  - Generally, fakes should be used in "result-oriented" test code (e.g., that a certain object was labelled, but the test doesn't care if it was via patch or update as both a valid ways to reach the desired goal).
  - Although rare, there are valid use cases for mocks, e.g. if the following aspects are important for correctness:
    - Asserting that an exact function is called
    - Asserting that functions are called in a specific order
    - Asserting that exact parameters/values/... are passed
    - Asserting that a certain function was not called
    - Many of these can also be verified with fakes, although mocks might be simpler
  - Only use mocks if the tested code directly calls the mock; never if the tested code only calls the mock indirectly (e.g., through a helper package/function).
  - Keep in mind the maintenance implications of using mocks:
    - Can you make a valid non-behavioral change in the code without breaking the test or dependent tests?
  - It's valid to mix fakes and mocks in the same test or between test cases.
- Generally, use the go test package, i.e., declare `package <production_package>_test`:
  - Helps in avoiding cyclic dependencies between production, test and helper packages
  - Also forces you to distinguish between the public (exported) API surface of your code and internal state that might not be of interest to tests
  - It might be valid to use the same package as the tested code if you want to test unexported functions.
    - Alternatively, an [`internal` package](https://go.dev/doc/go1.4#internalpackages) can be used to host "internal" helpers: [example package](https://github.com/gardener/gardener/tree/2eb54485231408cbdbabaa49812572a07124364f/pkg/client/kubernetes/clientmap)
  - Helpers can also be exported if no one is supposed to import the containing package (e.g. controller package).

## Integration Tests (envtests)

Integration tests in Gardener use the `sigs.k8s.io/controller-runtime/pkg/envtest` package.
It sets up a temporary control plane (etcd + kube-apiserver) and runs the test against it.

Package `github.com/gardener/gardener/pkg/envtest` augments the controller-runtime's `envtest` package by starting and registering `gardener-apiserver`.
This is used to test controllers that act on resources in the Gardener APIs (aggregated APIs).

Historically, [test machinery tests](#test-machinery-tests) have also been called "integration tests".
However, test machinery does not perform integration testing but rather executes a form of end-to-end tests against a real landscape.
Hence, we tried to sharpen the terminology that we use to distinguish between "real" integration tests and test machinery tests but you might still find "integration tests" referring to test machinery tests in old issues or outdated documents.

### Running Integration Tests

The `test-integration` make rule prepares the environment automatically by downloading the respective binaries (if not yet present) and sets the necessary environment variables.

```bash
make test-integration
```

If you want to run a specific set of integration tests, you can also execute them using `./hack/test-integration.sh` directly instead of using the `test-integration` rule. For example:

```bash
./hack/test-integration.sh ./test/integration/resourcemanager/tokenrequestor
```

The script takes care of preparing the environment for you.
If you want to execute the test suites directly via `go test` or `ginkgo`, you have to point the `KUBEBUILDER_ASSETS` environment variable to the path that contains the etcd and kube-apiserver binaries. Alternatively, you can install the binaries to `/usr/local/kubebuilder/bin`.

### Debugging Integration Tests

You can configure envtest to use an existing cluster instead of starting a temporary control plane for your test.
This can be helpful for debugging integration tests because you can easily inspect what is going on in your test cluster with `kubectl`.

Run an `envtest` suite (not using `gardener-apiserver`) against an existing cluster:

```bash
make kind-up KIND_ENV=local
export KUBECONFIG=$PWD/example/gardener-local/kind/local/kubeconfig
export USE_EXISTING_CLUSTER=true

# run test with verbose output
./hack/test-integration.sh -v ./test/integration/resourcemanager/health -ginkgo.v

# watch test objects
k get managedresource -A -w
```

Run a `gardenerenvtest` suite (using `gardener-apiserver`) against an existing gardener setup:

```bash
make kind-up KIND_ENV=local
export KUBECONFIG=$PWD/example/gardener-local/kind/local/kubeconfig
make dev-setup
# you might need to disable some admission plugins in hack/local-development/start-apiserver
# via --disable-admission-plugins depending on the test suite
make start-apiserver
export USE_EXISTING_GARDENER=true

# run test with verbose output
./hack/test-integration.sh -v ./test/integration/controllermanager/bastion -ginkgo.v

# watch test objects
k get bastion -A -w
```

Similar to [debugging unit tests](#debugging-unit-tests), the `stress` tool can help hunting flakes in integration tests.
Though, you might need to run less tests in parallel though (specified via `-p`) and have a bit more patience.
Generally, reproducing flakes in integration tests is easier when stress-testing against an existing cluster instead of starting temporary individual control planes per test run.

Stress-test an `envtest` suite (not using `gardener-apiserver`):

```bash
# build a test binary
ginkgo build ./test/integration/resourcemanager/health

# prepare a cluster to run the test against
make kind-up KIND_ENV=local
export KUBECONFIG=$PWD/example/gardener-local/kind/local/kubeconfig
export USE_EXISTING_CLUSTER=true

# use same timeout settings like in CI
source ./hack/test-integration.env

# run the test in parallel and report any failures
$ stress -ignore "unable to grab random port" -p 16 ./test/integration/resourcemanager/health/health.test
...
```

Stress-test a `gardenerenvtest` suite (using `gardener-apiserver`):

```bash
# build a test binary
ginkgo build ./test/integration/controllermanager/bastion

# prepare a cluster including gardener-apiserver to run the test against
make kind-up KIND_ENV=local
export KUBECONFIG=$PWD/example/gardener-local/kind/local/kubeconfig
make dev-setup
# you might need to disable some admission plugins in hack/local-development/start-apiserver
# via --disable-admission-plugins depending on the test suite
# especially the ResourceQuota plugin can quickly lead to test failures when stress-testing
make start-apiserver
export USE_EXISTING_GARDENER=true

# use same timeout settings like in CI
source ./hack/test-integration.env

# run the test in parallel and report any failures
$ stress -ignore "unable to grab random port" -p 16 ./test/integration/controllermanager/bastion/bastion.test
...
```

### Purpose of Integration Tests

- Integration tests prove that multiple units are correctly integrated into a fully-functional component of the system.
- Example components with multiple units:
  - A controller with its reconciler, watches, predicates, event handlers, queues, etc.
  - A webhook with its server, handler, decoder, and webhook configuration.
- Integration tests set up a full component (including used libraries) and run it against a test environment close to the actual setup.
  - e.g., start controllers against a real Kubernetes control plane to catch bugs that can only happen when talking to a real API server.
  - Integration tests are generally more expensive to run (e.g., in terms of execution time).
- Integration tests should not cover each and every detailed case.
  - Rather than that, cover a good portion of the "usual" cases that components will face during normal operation (positive and negative test cases).
  - Also, there is no need to cover all failure cases or all cases of predicates -> they should be covered in unit tests already.
  - Generally, not supposed to "generate test coverage" but to provide confidence that components work well.
- As integration tests typically test only one component (or a cohesive set of components) isolated from others, they cannot catch bugs that occur when multiple controllers interact (could be discovered by e2e tests, though).
- Rule of thumb: a new integration tests should be added for each new controller (an integration test doesn't replace unit tests though).

### Writing Integration Tests

<<<<<<< HEAD
- Make sure to have a clean test environment on both test suite and test case level:
  - Set up dedicated test environments (envtest instances) per test suite.
  - Use dedicated namespaces per test suite:
    - Use `GenerateName` with a test-specific prefix: [example test](https://github.com/gardener/gardener/blob/ee3e50387fc7e6298908242f59894a7ea6f91fa7/test/integration/resourcemanager/secret/secret_suite_test.go#L94-L105)
    - Restrict the controller-runtime manager to the test namespace by setting `manager.Options.Namespace`: [example test](https://github.com/gardener/gardener/blob/d9b00b574182094c5d03ab16dfc2d20515e9b6ed/test/integration/controllermanager/cloudprofile/cloudprofile_suite_test.go#L104)
    - Alternatively, use a test-specific prefix with a random suffix determined upfront: [example test](https://github.com/gardener/gardener/blob/ce3973a605886ab6a496cf7f9fb6a5de54a5e7c2/test/integration/resourcemanager/tokeninvalidator/tokeninvalidator_suite_test.go#L68)
      - This can be used to restrict webhooks to a dedicated test namespace: [example test](https://github.com/gardener/gardener/blob/ce3973a605886ab6a496cf7f9fb6a5de54a5e7c2/test/integration/resourcemanager/tokeninvalidator/tokeninvalidator_suite_test.go#L73)
    - This allows running a test in parallel against the same existing cluster for deflaking and stress testing: [example PR](https://github.com/gardener/gardener/pull/5953)
  - If the controller works on cluster-scoped resources:
    - Label the resources with a label specific to the test run, e.g. the test namespace's name: [example test](https://github.com/gardener/gardener/blob/b01239edfd594b09ecd44dd77fba7a05a74820e8/test/integration/controllermanager/cloudprofile/cloudprofile_test.go#L38)
    - Restrict the manager's cache for these objects with a corresponding label selector: [example test](https://github.com/gardener/gardener/blob/b01239edfd594b09ecd44dd77fba7a05a74820e8/test/integration/controllermanager/cloudprofile/cloudprofile_suite_test.go#L110-L116)
    - Alternatively, use a default label selector for all objects in the manager's cache: [example test](https://github.com/gardener/gardener/blob/b01239edfd594b09ecd44dd77fba7a05a74820e8/test/integration/controllermanager/controllerdeployment/controllerdeployment_suite_test.go#L112-L116)
    - This allows running a test in parallel against the same existing cluster for deflaking and stress testing, even if it works with cluster-scoped resources that are visible to all parallel test runs: [example PR](https://github.com/gardener/gardener/pull/6527)
  - Use dedicated test resources for each test case:
    - Use `GenerateName`: [example test](https://github.com/gardener/gardener/blob/ee3e50387fc7e6298908242f59894a7ea6f91fa7/test/integration/resourcemanager/health/health_test.go#L38-L48)
    - Alternatively, use a checksum of `CurrentSpecReport().LeafNodeLocation.String()`: [example test](https://github.com/gardener/gardener/blob/ee3e50387fc7e6298908242f59894a7ea6f91fa7/test/integration/resourcemanager/managedresource/resource_test.go#L61-L67)
    - Logging the created object names is generally a good idea to support debugging failing or flaky tests: [example test](https://github.com/gardener/gardener/blob/50f92c5dc35160fe05da9002a79e7ce4a9cf3509/test/integration/controllermanager/cloudprofile/cloudprofile_test.go#L94-L96)
    - Always delete all resources after the test case (e.g., via `DeferCleanup`) that were created for the test case 
    - This avoids conflicts between test cases and cascading failures which distract from the actual root failures
=======
- make sure to have a clean test environment on both test suite and test case level:
  - set up dedicated test environments (envtest instances) per test suite
  - use dedicated namespaces per test suite
    - use `GenerateName` with a test-specific prefix: [example test](https://github.com/gardener/gardener/blob/ee3e50387fc7e6298908242f59894a7ea6f91fa7/test/integration/resourcemanager/secret/secret_suite_test.go#L94-L105)
    - restrict the controller-runtime manager to the test namespace by setting `manager.Options.Namespace`: [example test](https://github.com/gardener/gardener/blob/d9b00b574182094c5d03ab16dfc2d20515e9b6ed/test/integration/controllermanager/cloudprofile/cloudprofile_suite_test.go#L104)
    - alternatively, use a test-specific prefix with a random suffix determined upfront: [example test](https://github.com/gardener/gardener/blob/ce3973a605886ab6a496cf7f9fb6a5de54a5e7c2/test/integration/resourcemanager/tokeninvalidator/tokeninvalidator_suite_test.go#L68)
      - this can be used to restrict webhooks to a dedicated test namespace: [example test](https://github.com/gardener/gardener/blob/ce3973a605886ab6a496cf7f9fb6a5de54a5e7c2/test/integration/resourcemanager/tokeninvalidator/tokeninvalidator_suite_test.go#L73)
    - this allows running a test in parallel against the same existing cluster for deflaking and stress testing: [example PR](https://github.com/gardener/gardener/pull/5953)
  - if the controller works on cluster-scoped resources
    - label the resources with a label specific to the test run, e.g. the test namespace's name: [example test](https://github.com/gardener/gardener/blob/b01239edfd594b09ecd44dd77fba7a05a74820e8/test/integration/controllermanager/cloudprofile/cloudprofile_test.go#L38)
    - restrict the manager's cache for these objects with a corresponding label selector: [example test](https://github.com/gardener/gardener/blob/b01239edfd594b09ecd44dd77fba7a05a74820e8/test/integration/controllermanager/cloudprofile/cloudprofile_suite_test.go#L110-L116)
    - alternatively, use a default label selector for all objects in the manager's cache: [example test](https://github.com/gardener/gardener/blob/b01239edfd594b09ecd44dd77fba7a05a74820e8/test/integration/controllermanager/controllerdeployment/controllerdeployment_suite_test.go#L112-L116)
    - this allows running a test in parallel against the same existing cluster for deflaking and stress testing, even if it works with cluster-scoped resources that are visible to all parallel test runs: [example PR](https://github.com/gardener/gardener/pull/6527)
  - use dedicated test resources for each test case
    - use `GenerateName`: [example test](https://github.com/gardener/gardener/blob/ee3e50387fc7e6298908242f59894a7ea6f91fa7/test/integration/resourcemanager/health/health_test.go#L38-L48)
    - alternatively, use a checksum of a random UUID using `uuid.NewUUID()` function: [example test](https://github.com/gardener/gardener/blob/3840acaaf57955fd65330c83b2b2d5bdaad56179/test/integration/resourcemanager/tokeninvalidator/tokeninvalidator_suite_test.go#L71-L72)
    - logging the created object names is generally a good idea to support debugging failing or flaky tests: [example test](https://github.com/gardener/gardener/blob/50f92c5dc35160fe05da9002a79e7ce4a9cf3509/test/integration/controllermanager/cloudprofile/cloudprofile_test.go#L94-L96)
    - always delete all resources after the test case (e.g., via `DeferCleanup`) that were created for the test case 
    - this avoids conflicts between test cases and cascading failures which distract from the actual root failures
>>>>>>> 2f34cb14
  - don't tolerate already existing resources (~dirty test environment), code smell: ignoring already exist errors
- Don't use a cached client in test code (e.g., the one from a controller-runtime manager), always construct a dedicated test client (uncached): [example test](https://github.com/gardener/gardener/blob/ee3e50387fc7e6298908242f59894a7ea6f91fa7/test/integration/resourcemanager/managedresource/resource_suite_test.go#L96-L97)
- Use [asynchronous assertions](https://onsi.github.io/gomega/#making-asynchronous-assertions): `Eventually` and `Consistently`.
  - Never `Expect` anything to happen synchronously (immediately).
  - Don't use retry or wait until functions -> use `Eventually`, `Consistently` instead: [example test](https://github.com/gardener/gardener/blob/ee3e50387fc7e6298908242f59894a7ea6f91fa7/test/integration/controllermanager/shootmaintenance/utils_test.go#L36-L48)
  - This allows to override the interval/timeout values from outside instead of hard-coding this in the test (see `hack/test-integration.sh`): [example PR](https://github.com/gardener/gardener/pull/5938#discussion_r869155906)
  - Beware of the default `Eventually` / `Consistently` timeouts / poll intervals: [docs](https://onsi.github.io/gomega/#eventually)
  - Don't set custom (high) timeouts and intervals in test code: [example PR](https://github.com/gardener/gardener/pull/4983)
    - iInstead, shorten sync period of controllers, overwrite intervals of the tested code, or use fake clocks: [example test](https://github.com/gardener/gardener/blob/7c4031a57836de20758f32e1015c8a0f6c754d0f/test/integration/resourcemanager/managedresource/resource_suite_test.go#L137-L139)
  - Pass `g Gomega` to `Eventually`/`Consistently` and use `g.Expect` in it: [docs](https://onsi.github.io/gomega/#category-3-making-assertions-eminem-the-function-passed-into-codeeventuallycode), [example test](https://github.com/gardener/gardener/blob/708f65c279276abd3a770c2f84a89e02876b3c38/test/e2e/shoot/internal/rotation/certificate_authorities.go#L111-L122), [example PR](https://github.com/gardener/gardener/pull/4936)
  - Don't forget to call `{Eventually,Consistently}.Should()`, otherwise the assertions always silently succeeds without errors: [onsi/gomega#561](https://github.com/onsi/gomega/issues/561)
- When using Gardener's envtest (`envtest.GardenerTestEnvironment`):
  - Disable gardener-apiserver's admission plugins that are not relevant to the integration test itself by passing `--disable-admission-plugins`: [example test](https://github.com/gardener/gardener/blob/50f92c5dc35160fe05da9002a79e7ce4a9cf3509/test/integration/controllermanager/shoot/maintenance/maintenance_suite_test.go#L61-L67)
  - This makes setup / teardown code simpler and ensures to only test code relevant to the tested component itself (but not the entire set of admission plugins)
  - e.g., you can disable the `ShootValidator` plugin to create `Shoots` that reference non-existing `SecretBindings` or disable the `DeletionConfirmation` plugin to delete Gardener resources without adding a deletion confirmation first.
- Use a custom rate limiter for controllers in integration tests: [example test](https://github.com/gardener/gardener/blob/3dd6b111d677eb4bceadaa8fc469877097660577/test/integration/controllermanager/exposureclass/exposureclass_suite_test.go#L130-L131)
  - This can be used for limiting exponential backoff to shorten wait times.
  - Otherwise, if using the default rate limiter, exponential backoff might exceed the timeout of `Eventually` calls and cause flakes.

## End-to-End (e2e) Tests (Using provider-local)

We run a suite of e2e tests on every pull request and periodically on the `master` branch.
It uses a [KinD cluster](https://kind.sigs.k8s.io/) and [skaffold](https://skaffold.dev/) to boostrap a full installation of Gardener based on the current revision, including [provider-local](../extensions/provider-local.md).
This allows us to run e2e tests in an isolated test environment and fully locally without any infrastructure interaction.
The tests perform a set of operations on Shoot clusters, e.g. creating, deleting, hibernating and waking up.

These tests are executed in our prow instance at [prow.gardener.cloud](https://prow.gardener.cloud/), see [job definition](https://github.com/gardener/ci-infra/blob/e324cb79c39c013d7f253c33690b7fcc92c001d8/config/jobs/gardener/gardener-e2e-kind.yaml) and [job history](https://prow.gardener.cloud/?repo=gardener%2Fgardener&job=*gardener-e2e-kind).

### Running e2e Tests

You can also run these tests on your development machine, using the following commands:

```bash
make kind-up
export KUBECONFIG=$PWD/example/gardener-local/kind/local/kubeconfig
make gardener-up
make test-e2e-local  # alternatively: make test-e2e-local-simple
```

If you want to run a specific set of e2e test cases, you can also execute them using `./hack/test-e2e-local.sh` directly in combination with [ginkgo label filters](https://onsi.github.io/ginkgo/#spec-labels). For example:

```bash
./hack/test-e2e-local.sh --label-filter "Shoot && credentials-rotation"
```

If you want to use an existing shoot instead of creating a new one for the test case and deleting it afterwards, you can specify the existing shoot via the following flags.
This can be useful to speed up the development of e2e tests.

```bash
./hack/test-e2e-local.sh --label-filter "Shoot && credentials-rotation" -- --project-namespace=garden-local --existing-shoot-name=local
```

For more information, see [Developing Gardener Locally](getting_started_locally.md) and [Deploying Gardener Locally](../deployment/getting_started_locally.md).

### Debugging e2e Tests

When debugging e2e test failures in CI, logs of the cluster components can be very helpful.
Our e2e test jobs export logs of all containers running in the kind cluster to prow's artifacts storage.
You can find them by clicking the `Artifacts` link in the top bar in prow's job view and navigating to `artifacts`.
This directory will contain all cluster component logs grouped by node.

Pull all artifacts using [`gsutil`](https://cloud.google.com/storage/docs/gsutil) for searching and filtering the logs locally (use the path displayed in the artifacts view):

```bash
gsutil cp -r gs://gardener-prow/pr-logs/pull/gardener_gardener/6136/pull-gardener-e2e-kind/1542030416616099840/artifacts/gardener-local-control-plane /tmp
```

### Purpose of e2e Tests

- e2e tests provide a high level of confidence that our code runs as expected by users when deployed to production.
- They are supposed to catch bugs resulting from interaction between multiple components.
- Test cases should be as close as possible to real usage by end users:
  - You should test "from the perspective of the user" (or operator).
  - Example: I create a Shoot and expect to be able to connect to it via the provided kubeconfig.
  - Accordingly, don't assert details of the system.
    - e.g., the user also wouldn't expect that there is a kube-apiserver deployment in the seed, they rather expect that they can talk to it no matter how it is deployed
    - Only assert details of the system if the tested feature is not fully visible to the end-user and there is no other way of ensuring that the feature works reliably
    - e.g., the Shoot CA rotation is not fully visible to the user but is assertable by looking at the secrets in the Seed.
- Pro: can be executed by developers and users without any real infrastructure (provider-local).
- Con: they currently cannot be executed with real infrastructure (e.g., provider-aws), we will work on this as part of [#6016](https://github.com/gardener/gardener/issues/6016).
- Keep in mind that the tested scenario is still artificial in a sense of using default configuration, only a few objects, only a few config/settings combinations are covered.
  - We will never be able to cover the full "test matrix" and this should not be our goal.
  - Bugs will still be released and will still happen in production; we can't avoid it.
  - Instead, we should add test cases for preventing bugs in features or settings that were frequently regressed: [example PR](https://github.com/gardener/gardener/pull/5725)
- Usually e2e tests cover the "straight-forward cases".
  - However, negative test cases can also be included, especially if they are important from the user's perspective.

### Writing e2e Tests

- Always wrap API calls and similar things in `Eventually` blocks: [example test](https://github.com/gardener/gardener/blob/a66b8ec47995561393bf1ad9a817463089a0255e/test/e2e/shoot/internal/rotation/observability.go#L46-L55)
  - At this point, we are pretty much working with a distributed system and failures can happen anytime.
  - Wrapping calls in `Eventually` makes tests more stable and more realistic (usually, you wouldn't call the system broken if a single API call fails because of a short connectivity issue).
- Most of the points from [writing integration tests](#writing-integration-tests) are relevant for e2e tests as well (especially the points about asynchronous assertions).
- In contrast to integration tests, in e2e tests, it might make sense to specify higher timeouts for `Eventually` calls, e.g., when waiting for a `Shoot` to be reconciled.
  - Generally, try to use the default settings for `Eventually` specified via the environment variables.
  - Only set higher timeouts if waiting for long-running reconciliations to be finished.

## Gardener Upgrade Tests (Using provider-local)

Gardener upgrade tests setup a kind cluster and deploy Gardener version `vX.X.X` before upgrading it to a given version `vY.Y.Y`.

This allows verifying whether the current (unreleased) revision/branch (or a specific release) is compatible with the latest (or a specific other) release. The `GARDENER_PREVIOUS_RELEASE` and `GARDENER_NEXT_RELEASE` environment variables are used to specify the respective versions.

This helps understanding what happens or how the system reacts when Gardener upgrades from versions `vX.X.X` to `vY.Y.Y` for existing shoots in different states (`creation`/`hibernation`/`wakeup`/`deletion`). Gardener upgrade tests also help qualifying releases for all flavors (**non-HA** or **HA** with failure tolerance `node`/`zone`). 

Just like E2E tests, upgrade tests also use a [KinD cluster](https://kind.sigs.k8s.io/) and [skaffold](https://skaffold.dev/) for bootstrapping a full Gardener installation based on the current revision/branch, including [provider-local](../extensions/provider-local.md).
This allows running e2e tests in an isolated test environment, fully locally without any infrastructure interaction.
The tests perform a set of operations on Shoot clusters, e.g. create, delete, hibernate and wake up.

Below is a sequence describing how the tests are performed.

- Create a `kind` cluster.
- Install Gardener version `vX.X.X`.
- Run gardener pre-upgrade tests which are labeled with `pre-upgrade`.
- Upgrade Gardener version from `vX.X.X` to `vY.Y.Y`.
- Run gardener post-upgrade tests which are labeled with `post-upgrade`
- Tear down seed and kind cluster.

### How to Run Upgrade Tests Between Two Gardener Releases

Sometimes, we need to verify/qualify two Gardener releases when we upgrade from one version to another.  
This can performed by fetching the two Gardener versions from the  **[Github Gardener release page](https://github.com/gardener/gardener/releases/latest)** and setting appropriate env variables `GARDENER_PREVIOUS_RELEASE`, `GARDENER_NEXT_RELEASE`.   

>**`GARDENER_PREVIOUS_RELEASE`** -- This env variable refers to a source revision/branch (or a specific release) which has to be installed first and then upgraded to version **`GARDENER_NEXT_RELEASE`**. By default, it fetches the latest release version from **[Github Gardener release page](https://github.com/gardener/gardener/releases/latest)**.

>**`GARDENER_NEXT_RELEASE`** -- This env variable refers to the target revision/branch (or a specific release) to be upgraded to after successful installation of **`GARDENER_PREVIOUS_RELEASE`**. By default, it considers the local HEAD revision, builds code, and installs Gardener from the current revision where the Gardener upgrade tests triggered.


- `make ci-e2e-kind-upgrade GARDENER_PREVIOUS_RELEASE=v1.60.0 GARDENER_NEXT_RELEASE=v1.61.0`
- `make ci-e2e-kind-ha-single-zone-upgrade GARDENER_PREVIOUS_RELEASE=v1.60.0 GARDENER_NEXT_RELEASE=v1.61.0`
- `make ci-e2e-kind-ha-multi-zone-upgrade GARDENER_PREVIOUS_RELEASE=v1.60.0 GARDENER_NEXT_RELEASE=v1.61.0`


### Purpose of Upgrade Tests

- Tests will ensure that shoot clusters reconciled with the previous version of Gardener work as expected even with the next Gardener version.
- This will reproduce or catch actual issues faced by end users.
- One of the test cases ensures no downtime is faced by the end-users for shoots while upgrading Gardener if the shoot's control-plane is configured as HA.

### Writing Upgrade Tests

- Tests are divided into two parts and labeled with `pre-upgrade` and `post-upgrade` labels.
- An example test case which ensures a shoot which was `hibernated` in a previous Gardener release should `wakeup` as expected in next release:
  - Creating a shoot and hibernating a shoot is pre-upgrade test case which should be labeled `pre-upgrade` label.
  - Then wakeup a shoot and delete a shoot is post-upgrade test case which should be labeled `post-upgrade` label.

## Test Machinery Tests

Please see [Test Machinery Tests](testmachinery_tests.md).

### Purpose of Test Machinery Tests

- Test machinery tests have to be executed against full-blown Gardener installations.
- They can provide a very high level of confidence that an installation is functional in its current state, this includes: all Gardener components, Extensions, the used Cloud Infrastructure, all relevant settings/configuration.
- This brings the following benefits:
  - They test more realistic scenarios than e2e tests (real configuration, real infrastructure, etc.).
  - Tests run "where the users are".
- However, this also brings significant drawbacks:
  - Tests are difficult to develop and maintain.
  - Tests require a full Gardener installation and cannot be executed in CI (on PR-level or against master).
  - Tests require real infrastructure (think cloud provider credentials, cost).
  - Using `TestDefinitions` under `.test-defs` requires a full test machinery installation.
  - Accordingly, tests are heavyweight and expensive to run.
  - testing against real infrastructure can cause flakes sometimes (e.g., in outage situations).
  - Failures are hard to debug, because clusters are deleted after the test (for obvious cost reasons).
  - Bugs can only be caught, once it's "too late", i.e., when code is merged and deployed.
- Today, test machinery tests cover a bigger "test matrix" (e.g., Shoot creation across infrastructures, kubernetes versions, machine image versions, etc.).
- Test machinery also runs Kubernetes conformance tests.
- However, because of the listed drawbacks, we should rather focus on augmenting our e2e tests, as we can run them locally and in CI in order to catch bugs before they get merged.
- It's still a good idea to add test machinery tests if a feature that is depending on some installation-specific configuration needs to be tested.

### Writing Test Machinery Tests

- Generally speaking, most points from [writing integration tests](#writing-integration-tests) and [writing e2e tests](#writing-e2e-tests) apply here as well.
- However, test machinery tests contain a lot of technical debt and existing code doesn't follow these best practices.
- As test machinery tests are out of our general focus, we don't intend on reworking the tests soon or providing more guidance on how to write new ones.

## Manual Tests

- Manual tests can be useful when the cost of trying to automatically test certain functionality are too high.
- Useful for PR verification, if a reviewer wants to verify that all cases are properly tested by automated tests.
- Currently, it's the simplest option for testing upgrade scenarios.
  - e.g. migration coding is probably best tested manually, as it's a high effort to write an automated test for little benefit
- Obviously, the need for manual tests should be kept at a bare minimum.
  - Instead, we should add e2e tests wherever sensible/valuable.
  - We want to implement some form of general upgrade tests as part of [#6016](https://github.com/gardener/gardener/issues/6016).<|MERGE_RESOLUTION|>--- conflicted
+++ resolved
@@ -321,7 +321,6 @@
 
 ### Writing Integration Tests
 
-<<<<<<< HEAD
 - Make sure to have a clean test environment on both test suite and test case level:
   - Set up dedicated test environments (envtest instances) per test suite.
   - Use dedicated namespaces per test suite:
@@ -333,7 +332,7 @@
   - If the controller works on cluster-scoped resources:
     - Label the resources with a label specific to the test run, e.g. the test namespace's name: [example test](https://github.com/gardener/gardener/blob/b01239edfd594b09ecd44dd77fba7a05a74820e8/test/integration/controllermanager/cloudprofile/cloudprofile_test.go#L38)
     - Restrict the manager's cache for these objects with a corresponding label selector: [example test](https://github.com/gardener/gardener/blob/b01239edfd594b09ecd44dd77fba7a05a74820e8/test/integration/controllermanager/cloudprofile/cloudprofile_suite_test.go#L110-L116)
-    - Alternatively, use a default label selector for all objects in the manager's cache: [example test](https://github.com/gardener/gardener/blob/b01239edfd594b09ecd44dd77fba7a05a74820e8/test/integration/controllermanager/controllerdeployment/controllerdeployment_suite_test.go#L112-L116)
+    - Alternatively, use a checksum of a random UUID using `uuid.NewUUID()` function: [example test](https://github.com/gardener/gardener/blob/3840acaaf57955fd65330c83b2b2d5bdaad56179/test/integration/resourcemanager/tokeninvalidator/tokeninvalidator_suite_test.go#L71-L72)
     - This allows running a test in parallel against the same existing cluster for deflaking and stress testing, even if it works with cluster-scoped resources that are visible to all parallel test runs: [example PR](https://github.com/gardener/gardener/pull/6527)
   - Use dedicated test resources for each test case:
     - Use `GenerateName`: [example test](https://github.com/gardener/gardener/blob/ee3e50387fc7e6298908242f59894a7ea6f91fa7/test/integration/resourcemanager/health/health_test.go#L38-L48)
@@ -341,28 +340,7 @@
     - Logging the created object names is generally a good idea to support debugging failing or flaky tests: [example test](https://github.com/gardener/gardener/blob/50f92c5dc35160fe05da9002a79e7ce4a9cf3509/test/integration/controllermanager/cloudprofile/cloudprofile_test.go#L94-L96)
     - Always delete all resources after the test case (e.g., via `DeferCleanup`) that were created for the test case 
     - This avoids conflicts between test cases and cascading failures which distract from the actual root failures
-=======
-- make sure to have a clean test environment on both test suite and test case level:
-  - set up dedicated test environments (envtest instances) per test suite
-  - use dedicated namespaces per test suite
-    - use `GenerateName` with a test-specific prefix: [example test](https://github.com/gardener/gardener/blob/ee3e50387fc7e6298908242f59894a7ea6f91fa7/test/integration/resourcemanager/secret/secret_suite_test.go#L94-L105)
-    - restrict the controller-runtime manager to the test namespace by setting `manager.Options.Namespace`: [example test](https://github.com/gardener/gardener/blob/d9b00b574182094c5d03ab16dfc2d20515e9b6ed/test/integration/controllermanager/cloudprofile/cloudprofile_suite_test.go#L104)
-    - alternatively, use a test-specific prefix with a random suffix determined upfront: [example test](https://github.com/gardener/gardener/blob/ce3973a605886ab6a496cf7f9fb6a5de54a5e7c2/test/integration/resourcemanager/tokeninvalidator/tokeninvalidator_suite_test.go#L68)
-      - this can be used to restrict webhooks to a dedicated test namespace: [example test](https://github.com/gardener/gardener/blob/ce3973a605886ab6a496cf7f9fb6a5de54a5e7c2/test/integration/resourcemanager/tokeninvalidator/tokeninvalidator_suite_test.go#L73)
-    - this allows running a test in parallel against the same existing cluster for deflaking and stress testing: [example PR](https://github.com/gardener/gardener/pull/5953)
-  - if the controller works on cluster-scoped resources
-    - label the resources with a label specific to the test run, e.g. the test namespace's name: [example test](https://github.com/gardener/gardener/blob/b01239edfd594b09ecd44dd77fba7a05a74820e8/test/integration/controllermanager/cloudprofile/cloudprofile_test.go#L38)
-    - restrict the manager's cache for these objects with a corresponding label selector: [example test](https://github.com/gardener/gardener/blob/b01239edfd594b09ecd44dd77fba7a05a74820e8/test/integration/controllermanager/cloudprofile/cloudprofile_suite_test.go#L110-L116)
-    - alternatively, use a default label selector for all objects in the manager's cache: [example test](https://github.com/gardener/gardener/blob/b01239edfd594b09ecd44dd77fba7a05a74820e8/test/integration/controllermanager/controllerdeployment/controllerdeployment_suite_test.go#L112-L116)
-    - this allows running a test in parallel against the same existing cluster for deflaking and stress testing, even if it works with cluster-scoped resources that are visible to all parallel test runs: [example PR](https://github.com/gardener/gardener/pull/6527)
-  - use dedicated test resources for each test case
-    - use `GenerateName`: [example test](https://github.com/gardener/gardener/blob/ee3e50387fc7e6298908242f59894a7ea6f91fa7/test/integration/resourcemanager/health/health_test.go#L38-L48)
-    - alternatively, use a checksum of a random UUID using `uuid.NewUUID()` function: [example test](https://github.com/gardener/gardener/blob/3840acaaf57955fd65330c83b2b2d5bdaad56179/test/integration/resourcemanager/tokeninvalidator/tokeninvalidator_suite_test.go#L71-L72)
-    - logging the created object names is generally a good idea to support debugging failing or flaky tests: [example test](https://github.com/gardener/gardener/blob/50f92c5dc35160fe05da9002a79e7ce4a9cf3509/test/integration/controllermanager/cloudprofile/cloudprofile_test.go#L94-L96)
-    - always delete all resources after the test case (e.g., via `DeferCleanup`) that were created for the test case 
-    - this avoids conflicts between test cases and cascading failures which distract from the actual root failures
->>>>>>> 2f34cb14
-  - don't tolerate already existing resources (~dirty test environment), code smell: ignoring already exist errors
+  - Don't tolerate already existing resources (~dirty test environment), code smell: ignoring already exist errors
 - Don't use a cached client in test code (e.g., the one from a controller-runtime manager), always construct a dedicated test client (uncached): [example test](https://github.com/gardener/gardener/blob/ee3e50387fc7e6298908242f59894a7ea6f91fa7/test/integration/resourcemanager/managedresource/resource_suite_test.go#L96-L97)
 - Use [asynchronous assertions](https://onsi.github.io/gomega/#making-asynchronous-assertions): `Eventually` and `Consistently`.
   - Never `Expect` anything to happen synchronously (immediately).
