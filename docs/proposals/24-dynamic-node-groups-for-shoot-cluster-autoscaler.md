--- conflicted
+++ resolved
@@ -225,13 +225,8 @@
 #### Pros/Cons
 1. Pro: This strategy has the primary advantage that workload can be provisioned within the zone for the NodeGroup. It can be considered as work-load friendly
 2. Pro: It can handle back-off well. If nodes can't be provisioned in one node group, the other node group can take up the slack.
-<<<<<<< HEAD
 3. Con: All instances may stay in one availability zone even if multiple are configured. While this may be advantageous short-term, it may impact availability if the zone goes down.
 4. Con: We need to add support for scale from zero for extended/ephmeral resources. We have [Gardener CA #132](https://github.com/gardener/autoscaler/issues/132) for this.
-=======
-3. Con: It isn't backward compatible with our current distribution logic.
-4. Con: We need to add support for scale from zero for extended/ephemeral resources. We have [Gardener CA #132](https://github.com/gardener/autoscaler/issues/132) for this.
->>>>>>> 69a6469d
 
 #### Examples
 
